--- conflicted
+++ resolved
@@ -620,15 +620,9 @@
             }
         }
 
-<<<<<<< HEAD
         self.events.trigger_changes_event(&ChangesEventValue::new(
             changes.iter().map(|change| change.clone()).collect(),
         ));
-=======
-        self.events.trigger_changes_event(&ChangesEventValue {
-            changes: changes.to_vec(),
-        });
->>>>>>> 641ff126
         Ok(())
     }
 
